"""Pre-session anchor preview tool.

Connects to IB, pulls the previous sessions' minute bars for each configured
symbol, blends the last five days into weighted AM/PM anchors, and prints ladder levels so you can
size clips ahead of the upcoming open.
"""
from __future__ import annotations

import argparse
import datetime as dt
import os
from typing import Dict, List, Optional, Sequence, Tuple

from ib_insync import IB

from dronebot import (
    TZ,
    HOST,
    PORT,
    CLIENT_ID,
    TARGETS_TXT,
    BUY_LADDER_MULTS,
    BUY_LADDER_ANCHOR_IDX,
    SELL_LADDER_MULTS,
<<<<<<< HEAD
    SELL_LADDER_ANCHOR_IDX,
=======
>>>>>>> 36177a8d
    SPREAD_CLASS_MULTS,
    AM_START,
    AM_END,
    PM_START,
    PM_END,
    read_targets,
    fetch_today_minute_bars,
    anchors_from_bars,
    blended_ref,
    dynamic_clip_usd,
    widen_levels_for_display,
)

# Use a separate client ID so we do not interfere with the live bot.
ANCHORBOT_CLIENT_ID = int(os.getenv("ANCHORBOT_CLIENT_ID", str(CLIENT_ID + 900)))

ANCHOR_LOOKBACK_DAYS = 5
ANCHOR_WEIGHTS: Sequence[int] = tuple(range(ANCHOR_LOOKBACK_DAYS, 0, -1))


def log(msg: str) -> None:
    now = dt.datetime.now(TZ).strftime("%H:%M:%S")
    print(f"[{now}] {msg}")


def eastern_today() -> dt.date:
    return dt.datetime.now(TZ).date()


def level_grid(ref: Optional[float], pct: float, mults: List[float], direction: str) -> List[Optional[float]]:
    if ref is None:
        return [None for _ in mults]
    if direction == "down":
        return [ref * (1.0 - (pct * m) / 100.0) for m in mults]
    return [ref * (1.0 + (pct * m) / 100.0) for m in mults]


def format_price(px: Optional[float]) -> str:
    if px is None:
        return "      --"
    if px >= 100:
        return f"{px:8.2f}"
    if px >= 10:
        return f"{px:8.3f}"
    return f"{px:8.4f}"


def resolve_clip_usd(sym: str, last: Optional[float], rec: Dict[str, object], targets: Dict[str, dict]) -> Optional[float]:
    override = rec.get("clip")
    if override is not None:
        try:
            return float(override)
        except (TypeError, ValueError):
            pass
    if last is None:
        return None
    try:
        return dynamic_clip_usd(sym, float(last), targets)
    except Exception:
        return None


def previous_trading_day(day: dt.date) -> dt.date:
    prev = day - dt.timedelta(days=1)
    while prev.weekday() >= 5:  # Saturday/Sunday
        prev -= dt.timedelta(days=1)
    return prev


def previous_trading_days(day: dt.date, count: int) -> List[dt.date]:
    days: List[dt.date] = []
    current = day
    for _ in range(max(count, 0)):
        current = previous_trading_day(current)
        days.append(current)
    return days


def bars_in_window(bars: List[object], start: dt.time, end: dt.time) -> List[object]:
    def eastern_time(bar) -> dt.time:
        return dt.datetime.fromtimestamp(bar.date.timestamp(), TZ).time()

    return [bar for bar in bars if start <= eastern_time(bar) < end]


def single_day_anchor(
    date: dt.date,
    window_bars: List[object],
    window_end: dt.time,
) -> Optional[float]:
    if not window_bars:
        return None

    feats = anchors_from_bars(window_bars)
    last_close = getattr(window_bars[-1], "close", None)
    fallback = float(last_close) if last_close is not None else None
    anchor_time = dt.datetime.combine(date, window_end) - dt.timedelta(minutes=1)
    anchor_time = anchor_time.replace(tzinfo=TZ)
    ref = blended_ref(anchor_time, feats, fallback) if (feats or fallback) else fallback
    return ref if ref is not None else fallback


def anchor_for_window(
    daily_bars: Sequence[Tuple[dt.date, List[object]]],
    window_start: dt.time,
    window_end: dt.time,
    buy_pct: float,
    sell_pct: float,
    spread_class_mult: float,
) -> Tuple[Optional[float], List[Optional[float]], List[Optional[float]]]:
    anchors: List[Tuple[float, int]] = []
    for weight, (date, bars) in zip(ANCHOR_WEIGHTS, daily_bars):
        window_bars = bars_in_window(bars, window_start, window_end)
        ref = single_day_anchor(date, window_bars, window_end)
        if ref is not None:
            anchors.append((ref, weight))

    if anchors:
        numerator = sum(ref * weight for ref, weight in anchors)
        denominator = sum(weight for _, weight in anchors)
        blended = numerator / denominator if denominator else None
    else:
        blended = None

    base_buy_levels = level_grid(blended, buy_pct, BUY_LADDER_MULTS, "down")
    base_sell_levels = level_grid(blended, sell_pct, SELL_LADDER_MULTS, "up")

    # Move the midpoint (L2) farther from the reference for display (doubling
    # its base distance) while stretching the surrounding rungs so their
    # distance from the original anchor spacing is multiplied by the 5×/3×
    # risk-class factor.
    buy_levels = widen_levels_for_display(
        blended,
        base_buy_levels,
        "down",
        spread_class_mult,
        BUY_LADDER_ANCHOR_IDX,
    )
    sell_levels = widen_levels_for_display(
        blended,
        base_sell_levels,
        "up",
        spread_class_mult,
        SELL_LADDER_ANCHOR_IDX,
    )
    return blended, buy_levels, sell_levels


def run(ymd: Optional[str], targets_path: str) -> None:
    targets = read_targets(targets_path)
    if not targets:
        log(f"No tickers found in {targets_path}; nothing to do.")
        return

    session_date = dt.datetime.strptime(ymd, "%Y-%m-%d").date() if ymd else eastern_today()
    lookback_dates = previous_trading_days(session_date, ANCHOR_LOOKBACK_DAYS)
    if not lookback_dates:
        log("Unable to determine lookback trading days; nothing to do.")
        return

    log(
        "Fetching AM/PM anchors for %d symbols using %s through %s session data..."
        % (
            len(targets),
            lookback_dates[-1].isoformat(),
            lookback_dates[0].isoformat(),
        )
    )

    ib = IB()
    try:
        ib.connect(HOST, PORT, clientId=ANCHORBOT_CLIENT_ID, readonly=True)
    except Exception as exc:
        log(f"Failed to connect to IB: {exc}")
        return

    windows = (("AM", AM_START, AM_END), ("PM", PM_START, PM_END))
    results = []

    for sym in sorted(targets):
        rec = targets[sym]
        daily_bars: List[Tuple[dt.date, List[object]]] = []
        for date in lookback_dates:
            try:
                _contract, bars = fetch_today_minute_bars(ib, sym, date.strftime("%Y-%m-%d"))
            except Exception as exc:
                log(f"{sym}: error fetching bars for {date.isoformat()}: {exc}")
                bars = []
            daily_bars.append((date, bars))

        most_recent_bars = next((bars for _date, bars in daily_bars if bars), [])
        last = most_recent_bars[-1].close if most_recent_bars else None
        classification = str(rec.get("class", "risky")).lower()
        spread_class_mult = SPREAD_CLASS_MULTS.get(
            classification, SPREAD_CLASS_MULTS["risky"]
        )
        base_buy_pct = max(0.1, float(rec.get("buy", 2.0)))
        base_sell_pct = max(0.1, float(rec.get("sell", 1.5)))
<<<<<<< HEAD
        # Keep L2 identical to the live trigger; we widen L1/L3 after computing the
        # base ladder so the preview mirrors the HUD spacing without moving anchors.
        buy_pct = base_buy_pct
        sell_pct = base_sell_pct
=======
        # The live bot also multiplies by spread_class_mult (5× risky / 3× safe),
        # so these preview anchors should match the in-session ladder widths.
        buy_pct = base_buy_pct * spread_class_mult
        sell_pct = base_sell_pct * spread_class_mult
>>>>>>> 36177a8d
        clip_usd = resolve_clip_usd(sym, last, rec, targets)
        shares = int(round((clip_usd or 0) / last)) if clip_usd and last else None

        window_rows = {}
        for label, start, end in windows:
            ref, buy_levels, sell_levels = anchor_for_window(
                daily_bars, start, end, buy_pct, sell_pct, spread_class_mult
            )
            window_rows[label] = {
                "anchor": ref,
                "buy_levels": buy_levels,
                "sell_levels": sell_levels,
            }

        results.append(
            {
                "sym": sym,
                "class": rec.get("class", "risky"),
                "last": last,
                "windows": window_rows,
                "clip_usd": clip_usd,
                "shares": shares,
            }
        )

    ib.disconnect()

    headers = ["SYM", "CLASS", "LAST"]
    for label, _, _ in windows:
        headers.extend(
            [
                f"{label}_ANC",
                f"{label}_L1",
                f"{label}_L2",
                f"{label}_L3",
                f"{label}_U1",
                f"{label}_U2",
                f"{label}_U3",
            ]
        )
    headers.extend(["CLIP$", "CLIP SH"])
    print("\n" + " ".join(f"{h:>8}" for h in headers))
    print("-" * (9 * len(headers)))

    for row in results:
        line = [
            f"{row['sym']:>8}",
            f"{row['class']:>8}",
            format_price(row["last"]),
        ]

        for label, _, _ in windows:
            window = row["windows"].get(label, {})
            line.append(format_price(window.get("anchor")))
            line.extend(format_price(px) for px in window.get("buy_levels", []))
            line.extend(format_price(px) for px in window.get("sell_levels", []))

        line.extend(
            [
                f"{row['clip_usd']:8.0f}" if row["clip_usd"] else "      --",
                f"{row['shares']:8d}" if row["shares"] else "      --",
            ]
        )
        print(" ".join(line))


if __name__ == "__main__":
    parser = argparse.ArgumentParser(description="Print pre-session anchor ladder for configured tickers.")
    parser.add_argument("--date", help="Override the session date (YYYY-MM-DD). Defaults to today (US/Eastern).")
    parser.add_argument("--targets", default=TARGETS_TXT, help="Path to targets.txt configuration file.")
    args = parser.parse_args()
    run(args.date, args.targets)<|MERGE_RESOLUTION|>--- conflicted
+++ resolved
@@ -22,10 +22,6 @@
     BUY_LADDER_MULTS,
     BUY_LADDER_ANCHOR_IDX,
     SELL_LADDER_MULTS,
-<<<<<<< HEAD
-    SELL_LADDER_ANCHOR_IDX,
-=======
->>>>>>> 36177a8d
     SPREAD_CLASS_MULTS,
     AM_START,
     AM_END,
@@ -224,17 +220,10 @@
         )
         base_buy_pct = max(0.1, float(rec.get("buy", 2.0)))
         base_sell_pct = max(0.1, float(rec.get("sell", 1.5)))
-<<<<<<< HEAD
-        # Keep L2 identical to the live trigger; we widen L1/L3 after computing the
-        # base ladder so the preview mirrors the HUD spacing without moving anchors.
-        buy_pct = base_buy_pct
-        sell_pct = base_sell_pct
-=======
         # The live bot also multiplies by spread_class_mult (5× risky / 3× safe),
         # so these preview anchors should match the in-session ladder widths.
         buy_pct = base_buy_pct * spread_class_mult
         sell_pct = base_sell_pct * spread_class_mult
->>>>>>> 36177a8d
         clip_usd = resolve_clip_usd(sym, last, rec, targets)
         shares = int(round((clip_usd or 0) / last)) if clip_usd and last else None
 
